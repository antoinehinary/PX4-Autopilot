/****************************************************************************
 *
 *   Copyright (C) 2013 Anton Babushkin. All rights reserved.
 *   Author: 	Anton Babushkin	<rk3dov@gmail.com>
 *
 * Redistribution and use in source and binary forms, with or without
 * modification, are permitted provided that the following conditions
 * are met:
 *
 * 1. Redistributions of source code must retain the above copyright
 *    notice, this list of conditions and the following disclaimer.
 * 2. Redistributions in binary form must reproduce the above copyright
 *    notice, this list of conditions and the following disclaimer in
 *    the documentation and/or other materials provided with the
 *    distribution.
 * 3. Neither the name PX4 nor the names of its contributors may be
 *    used to endorse or promote products derived from this software
 *    without specific prior written permission.
 *
 * THIS SOFTWARE IS PROVIDED BY THE COPYRIGHT HOLDERS AND CONTRIBUTORS
 * "AS IS" AND ANY EXPRESS OR IMPLIED WARRANTIES, INCLUDING, BUT NOT
 * LIMITED TO, THE IMPLIED WARRANTIES OF MERCHANTABILITY AND FITNESS
 * FOR A PARTICULAR PURPOSE ARE DISCLAIMED. IN NO EVENT SHALL THE
 * COPYRIGHT OWNER OR CONTRIBUTORS BE LIABLE FOR ANY DIRECT, INDIRECT,
 * INCIDENTAL, SPECIAL, EXEMPLARY, OR CONSEQUENTIAL DAMAGES (INCLUDING,
 * BUT NOT LIMITED TO, PROCUREMENT OF SUBSTITUTE GOODS OR SERVICES; LOSS
 * OF USE, DATA, OR PROFITS; OR BUSINESS INTERRUPTION) HOWEVER CAUSED
 * AND ON ANY THEORY OF LIABILITY, WHETHER IN CONTRACT, STRICT
 * LIABILITY, OR TORT (INCLUDING NEGLIGENCE OR OTHERWISE) ARISING IN
 * ANY WAY OUT OF THE USE OF THIS SOFTWARE, EVEN IF ADVISED OF THE
 * POSSIBILITY OF SUCH DAMAGE.
 *
 ****************************************************************************/

/**
 * @file position_estimator_inav_main.c
 * Model-identification based position estimator for multirotors
 */

#include <unistd.h>
#include <stdlib.h>
#include <stdio.h>
#include <stdbool.h>
#include <fcntl.h>
#include <float.h>
#include <string.h>
#include <nuttx/config.h>
#include <nuttx/sched.h>
#include <sys/prctl.h>
#include <termios.h>
#include <errno.h>
#include <limits.h>
#include <math.h>
#include <uORB/uORB.h>
#include <uORB/topics/parameter_update.h>
#include <uORB/topics/actuator_controls.h>
#include <uORB/topics/actuator_armed.h>
#include <uORB/topics/sensor_combined.h>
#include <uORB/topics/vehicle_attitude.h>
#include <uORB/topics/vehicle_local_position.h>
#include <uORB/topics/vehicle_global_position.h>
#include <uORB/topics/vehicle_gps_position.h>
#include <uORB/topics/optical_flow.h>
#include <mavlink/mavlink_log.h>
#include <poll.h>
#include <systemlib/err.h>
#include <geo/geo.h>
#include <systemlib/systemlib.h>
#include <drivers/drv_hrt.h>

#include "position_estimator_inav_params.h"
#include "inertial_filter.h"

#define MIN_VALID_W 0.00001f

static bool thread_should_exit = false; /**< Deamon exit flag */
static bool thread_running = false; /**< Deamon status flag */
static int position_estimator_inav_task; /**< Handle of deamon task / thread */
static bool verbose_mode = false;

static const hrt_abstime gps_topic_timeout = 1000000;		// GPS topic timeout = 1s
static const hrt_abstime flow_topic_timeout = 1000000;	// optical flow topic timeout = 1s
static const hrt_abstime sonar_timeout = 150000;	// sonar timeout = 150ms
static const hrt_abstime sonar_valid_timeout = 1000000;	// estimate sonar distance during this time after sonar loss
static const hrt_abstime xy_src_timeout = 2000000;	// estimate position during this time after position sources loss
static const uint32_t updates_counter_len = 1000000;
static const uint32_t pub_interval = 10000;	// limit publish rate to 100 Hz
static const float max_flow = 1.0f;	// max flow value that can be used, rad/s

__EXPORT int position_estimator_inav_main(int argc, char *argv[]);

int position_estimator_inav_thread_main(int argc, char *argv[]);

static void usage(const char *reason);

/**
 * Print the correct usage.
 */
static void usage(const char *reason)
{
	if (reason)
		fprintf(stderr, "%s\n", reason);

	fprintf(stderr, "usage: position_estimator_inav {start|stop|status} [-v]\n\n");
	exit(1);
}

/**
 * The position_estimator_inav_thread only briefly exists to start
 * the background job. The stack size assigned in the
 * Makefile does only apply to this management task.
 *
 * The actual stack size should be set in the call
 * to task_create().
 */
int position_estimator_inav_main(int argc, char *argv[])
{
	if (argc < 1)
		usage("missing command");

	if (!strcmp(argv[1], "start")) {
		if (thread_running) {
			warnx("already running");
			/* this is not an error */
			exit(0);
		}

		verbose_mode = false;

		if (argc > 1)
			if (!strcmp(argv[2], "-v"))
				verbose_mode = true;

		thread_should_exit = false;
		position_estimator_inav_task = task_spawn_cmd("position_estimator_inav",
					       SCHED_RR, SCHED_PRIORITY_MAX - 5, 4096,
					       position_estimator_inav_thread_main,
					       (argv) ? (const char **) &argv[2] : (const char **) NULL);
		exit(0);
	}

	if (!strcmp(argv[1], "stop")) {
		if (thread_running) {
			warnx("stop");
			thread_should_exit = true;

		} else {
			warnx("app not started");
		}

		exit(0);
	}

	if (!strcmp(argv[1], "status")) {
		if (thread_running) {
			warnx("app is running");

		} else {
			warnx("app not started");
		}

		exit(0);
	}

	usage("unrecognized command");
	exit(1);
}

/****************************************************************************
 * main
 ****************************************************************************/
int position_estimator_inav_thread_main(int argc, char *argv[])
{
	warnx("started");
	int mavlink_fd;
	mavlink_fd = open(MAVLINK_LOG_DEVICE, 0);
	mavlink_log_info(mavlink_fd, "[inav] started");

	float x_est[3] = { 0.0f, 0.0f, 0.0f };
	float y_est[3] = { 0.0f, 0.0f, 0.0f };
	float z_est[3] = { 0.0f, 0.0f, 0.0f };

	int baro_init_cnt = 0;
	int baro_init_num = 200;
	float baro_offset = 0.0f;		// baro offset for reference altitude, initialized on start, then adjusted
	float surface_offset = 0.0f;	// ground level offset from reference altitude
	float surface_offset_rate = 0.0f;	// surface offset change rate
	float alt_avg = 0.0f;
	bool landed = true;
	hrt_abstime landed_time = 0;

	bool flag_armed = false;

	uint32_t accel_counter = 0;
	uint32_t baro_counter = 0;

	bool ref_inited = false;
	hrt_abstime ref_init_start = 0;
	const hrt_abstime ref_init_delay = 1000000;	// wait for 1s after 3D fix

	uint16_t accel_updates = 0;
	uint16_t baro_updates = 0;
	uint16_t gps_updates = 0;
	uint16_t attitude_updates = 0;
	uint16_t flow_updates = 0;

	hrt_abstime updates_counter_start = hrt_absolute_time();
	hrt_abstime pub_last = hrt_absolute_time();

	hrt_abstime t_prev = 0;

	/* acceleration in NED frame */
	float accel_NED[3] = { 0.0f, 0.0f, -CONSTANTS_ONE_G };

	/* store error when sensor updates, but correct on each time step to avoid jumps in estimated value */
	float corr_acc[] = { 0.0f, 0.0f, 0.0f };	// N E D
	float acc_bias[] = { 0.0f, 0.0f, 0.0f };	// body frame
	float corr_baro = 0.0f;		// D
	float corr_gps[3][2] = {
		{ 0.0f, 0.0f },		// N (pos, vel)
		{ 0.0f, 0.0f },		// E (pos, vel)
		{ 0.0f, 0.0f },		// D (pos, vel)
	};
	float w_gps_xy = 1.0f;
	float w_gps_z = 1.0f;
	float corr_sonar = 0.0f;
	float corr_sonar_filtered = 0.0f;

	float corr_flow[] = { 0.0f, 0.0f };	// N E
	float w_flow = 0.0f;

	float sonar_prev = 0.0f;
	hrt_abstime sonar_time = 0;			// time of last sonar measurement (not filtered)
	hrt_abstime sonar_valid_time = 0;	// time of last sonar measurement used for correction (filtered)
	hrt_abstime xy_src_time = 0;		// time of last available position data

	bool gps_valid = false;			// GPS is valid
	bool sonar_valid = false;		// sonar is valid
	bool flow_valid = false;		// flow is valid
	bool flow_accurate = false;		// flow should be accurate (this flag not updated if flow_valid == false)

	/* declare and safely initialize all structs */
	struct actuator_controls_s actuator;
	memset(&actuator, 0, sizeof(actuator));
	struct actuator_armed_s armed;
	memset(&armed, 0, sizeof(armed));
	struct sensor_combined_s sensor;
	memset(&sensor, 0, sizeof(sensor));
	struct vehicle_gps_position_s gps;
	memset(&gps, 0, sizeof(gps));
	struct vehicle_attitude_s att;
	memset(&att, 0, sizeof(att));
	struct vehicle_local_position_s local_pos;
	memset(&local_pos, 0, sizeof(local_pos));
	struct optical_flow_s flow;
	memset(&flow, 0, sizeof(flow));
	struct vehicle_global_position_s global_pos;
	memset(&global_pos, 0, sizeof(global_pos));

	/* subscribe */
	int parameter_update_sub = orb_subscribe(ORB_ID(parameter_update));
	int actuator_sub = orb_subscribe(ORB_ID_VEHICLE_ATTITUDE_CONTROLS);
	int armed_sub = orb_subscribe(ORB_ID(actuator_armed));
	int sensor_combined_sub = orb_subscribe(ORB_ID(sensor_combined));
	int vehicle_attitude_sub = orb_subscribe(ORB_ID(vehicle_attitude));
	int optical_flow_sub = orb_subscribe(ORB_ID(optical_flow));
	int vehicle_gps_position_sub = orb_subscribe(ORB_ID(vehicle_gps_position));

	/* advertise */
	orb_advert_t vehicle_local_position_pub = orb_advertise(ORB_ID(vehicle_local_position), &local_pos);
	orb_advert_t vehicle_global_position_pub = orb_advertise(ORB_ID(vehicle_global_position), &global_pos);

	struct position_estimator_inav_params params;
	struct position_estimator_inav_param_handles pos_inav_param_handles;
	/* initialize parameter handles */
	parameters_init(&pos_inav_param_handles);

	/* first parameters read at start up */
	struct parameter_update_s param_update;
	orb_copy(ORB_ID(parameter_update), parameter_update_sub, &param_update); /* read from param topic to clear updated flag */
	/* first parameters update */
	parameters_update(&pos_inav_param_handles, &params);

	struct pollfd fds_init[1] = {
		{ .fd = sensor_combined_sub, .events = POLLIN },
	};

	/* wait for initial baro value */
	bool wait_baro = true;

	thread_running = true;

	while (wait_baro && !thread_should_exit) {
		int ret = poll(fds_init, 1, 1000);

		if (ret < 0) {
			/* poll error */
			mavlink_log_info(mavlink_fd, "[inav] poll error on init");

		} else if (ret > 0) {
			if (fds_init[0].revents & POLLIN) {
				orb_copy(ORB_ID(sensor_combined), sensor_combined_sub, &sensor);

				if (wait_baro && sensor.baro_counter != baro_counter) {
					baro_counter = sensor.baro_counter;

					/* mean calculation over several measurements */
					if (baro_init_cnt < baro_init_num) {
						baro_offset += sensor.baro_alt_meter;
						baro_init_cnt++;

					} else {
						wait_baro = false;
						baro_offset /= (float) baro_init_cnt;
						warnx("baro offs: %.2f", baro_offset);
						mavlink_log_info(mavlink_fd, "[inav] baro offs: %.2f", baro_offset);
						local_pos.z_valid = true;
						local_pos.v_z_valid = true;
					}
				}
			}
		}
	}

	/* main loop */
	struct pollfd fds[1] = {
		{ .fd = vehicle_attitude_sub, .events = POLLIN },
	};

	while (!thread_should_exit) {
		int ret = poll(fds, 1, 20); // wait maximal 20 ms = 50 Hz minimum rate
		hrt_abstime t = hrt_absolute_time();

		if (ret < 0) {
			/* poll error */
			mavlink_log_info(mavlink_fd, "[inav] poll error on init");
			continue;

		} else if (ret > 0) {
			/* act on attitude updates */

			/* vehicle attitude */
			orb_copy(ORB_ID(vehicle_attitude), vehicle_attitude_sub, &att);
			attitude_updates++;

			bool updated;

			/* parameter update */
			orb_check(parameter_update_sub, &updated);

			if (updated) {
				struct parameter_update_s update;
				orb_copy(ORB_ID(parameter_update), parameter_update_sub, &update);
				parameters_update(&pos_inav_param_handles, &params);
			}

			/* actuator */
			orb_check(actuator_sub, &updated);

			if (updated) {
				orb_copy(ORB_ID_VEHICLE_ATTITUDE_CONTROLS, actuator_sub, &actuator);
			}

			/* armed */
			orb_check(armed_sub, &updated);

			if (updated) {
				orb_copy(ORB_ID(actuator_armed), armed_sub, &armed);

				/* reset ground level on arm */
				if (armed.armed && !flag_armed) {
					flag_armed = armed.armed;
					baro_offset -= z_est[0];
					corr_baro = 0.0f;
					local_pos.ref_alt -= z_est[0];
					local_pos.ref_timestamp = t;
					z_est[0] = 0.0f;
					alt_avg = 0.0f;
				}
			}

			/* sensor combined */
			orb_check(sensor_combined_sub, &updated);

			if (updated) {
				orb_copy(ORB_ID(sensor_combined), sensor_combined_sub, &sensor);

				if (sensor.accelerometer_counter != accel_counter) {
					if (att.R_valid) {
						/* correct accel bias */
						sensor.accelerometer_m_s2[0] -= acc_bias[0];
						sensor.accelerometer_m_s2[1] -= acc_bias[1];
						sensor.accelerometer_m_s2[2] -= acc_bias[2];

						/* transform acceleration vector from body frame to NED frame */
						for (int i = 0; i < 3; i++) {
							accel_NED[i] = 0.0f;

							for (int j = 0; j < 3; j++) {
								accel_NED[i] += att.R[i][j] * sensor.accelerometer_m_s2[j];
							}
						}

						corr_acc[0] = accel_NED[0] - x_est[2];
						corr_acc[1] = accel_NED[1] - y_est[2];
						corr_acc[2] = accel_NED[2] + CONSTANTS_ONE_G - z_est[2];

					} else {
						memset(corr_acc, 0, sizeof(corr_acc));
					}

					accel_counter = sensor.accelerometer_counter;
					accel_updates++;
				}

<<<<<<< HEAD
				if (sensor.baro_counter != baro_counter) {
					baro_corr = - sensor.baro_alt_meter - z_est[0];
=======
				if (sensor.baro_counter > baro_counter) {
					corr_baro = baro_offset - sensor.baro_alt_meter - z_est[0];
>>>>>>> 98ebcb62
					baro_counter = sensor.baro_counter;
					baro_updates++;
				}
			}

			/* optical flow */
			orb_check(optical_flow_sub, &updated);

			if (updated) {
				orb_copy(ORB_ID(optical_flow), optical_flow_sub, &flow);

				if (flow.ground_distance_m > 0.31f && flow.ground_distance_m < 4.0f && att.R[2][2] > 0.7 && flow.ground_distance_m != sonar_prev) {
					sonar_time = t;
					sonar_prev = flow.ground_distance_m;
					corr_sonar = flow.ground_distance_m + surface_offset + z_est[0];
					corr_sonar_filtered += (corr_sonar - corr_sonar_filtered) * params.sonar_filt;

					if (fabsf(corr_sonar) > params.sonar_err) {
						/* correction is too large: spike or new ground level? */
						if (fabsf(corr_sonar - corr_sonar_filtered) > params.sonar_err) {
							/* spike detected, ignore */
							corr_sonar = 0.0f;
							sonar_valid = false;

						} else {
							/* new ground level */
							surface_offset -= corr_sonar;
							surface_offset_rate = 0.0f;
							corr_sonar = 0.0f;
							corr_sonar_filtered = 0.0f;
							sonar_valid_time = t;
							sonar_valid = true;
							local_pos.surface_bottom_timestamp = t;
							mavlink_log_info(mavlink_fd, "[inav] new surface level: %.2f", surface_offset);
						}

					} else {
						/* correction is ok, use it */
						sonar_valid_time = t;
						sonar_valid = true;
					}
				}

				float flow_q = flow.quality / 255.0f;
				float dist_bottom = - z_est[0] - surface_offset;

				if (dist_bottom > 0.3f && flow_q > params.flow_q_min && (t < sonar_valid_time + sonar_valid_timeout) && att.R[2][2] > 0.7) {
					/* distance to surface */
					float flow_dist = dist_bottom / att.R[2][2];
					/* check if flow if too large for accurate measurements */
					/* calculate estimated velocity in body frame */
					float body_v_est[2] = { 0.0f, 0.0f };

					for (int i = 0; i < 2; i++) {
						body_v_est[i] = att.R[0][i] * x_est[1] + att.R[1][i] * y_est[1] + att.R[2][i] * z_est[1];
					}

					/* set this flag if flow should be accurate according to current velocity and attitude rate estimate */
					flow_accurate = fabsf(body_v_est[1] / flow_dist - att.rollspeed) < max_flow &&
							fabsf(body_v_est[0] / flow_dist + att.pitchspeed) < max_flow;

					/* convert raw flow to angular flow */
					float flow_ang[2];
					flow_ang[0] = flow.flow_raw_x * params.flow_k;
					flow_ang[1] = flow.flow_raw_y * params.flow_k;
					/* flow measurements vector */
					float flow_m[3];
					flow_m[0] = -flow_ang[0] * flow_dist;
					flow_m[1] = -flow_ang[1] * flow_dist;
					flow_m[2] = z_est[1];
					/* velocity in NED */
					float flow_v[2] = { 0.0f, 0.0f };

					/* project measurements vector to NED basis, skip Z component */
					for (int i = 0; i < 2; i++) {
						for (int j = 0; j < 3; j++) {
							flow_v[i] += att.R[i][j] * flow_m[j];
						}
					}

					/* velocity correction */
					corr_flow[0] = flow_v[0] - x_est[1];
					corr_flow[1] = flow_v[1] - y_est[1];
					/* adjust correction weight */
					float flow_q_weight = (flow_q - params.flow_q_min) / (1.0f - params.flow_q_min);
					w_flow = att.R[2][2] * flow_q_weight / fmaxf(1.0f, flow_dist);

					/* if flow is not accurate, reduce weight for it */
					// TODO make this more fuzzy
					if (!flow_accurate)
						w_flow *= 0.05f;

					flow_valid = true;

				} else {
					w_flow = 0.0f;
					flow_valid = false;
				}

				flow_updates++;
			}

			/* vehicle GPS position */
			orb_check(vehicle_gps_position_sub, &updated);

			if (updated) {
				orb_copy(ORB_ID(vehicle_gps_position), vehicle_gps_position_sub, &gps);

				if (gps.fix_type >= 3) {
					/* hysteresis for GPS quality */
					if (gps_valid) {
						if (gps.eph_m > 10.0f || gps.epv_m > 10.0f) {
							gps_valid = false;
							mavlink_log_info(mavlink_fd, "[inav] GPS signal lost");
						}

					} else {
						if (gps.eph_m < 5.0f && gps.epv_m < 5.0f) {
							gps_valid = true;
							mavlink_log_info(mavlink_fd, "[inav] GPS signal found");
						}
					}

				} else {
					gps_valid = false;
				}

				if (gps_valid) {
					/* initialize reference position if needed */
					if (!ref_inited) {
						if (ref_init_start == 0) {
							ref_init_start = t;

						} else if (t > ref_init_start + ref_init_delay) {
							ref_inited = true;
							/* reference GPS position */
							double lat = gps.lat * 1e-7;
							double lon = gps.lon * 1e-7;
							float alt = gps.alt * 1e-3;

							local_pos.ref_lat = gps.lat;
							local_pos.ref_lon = gps.lon;
							local_pos.ref_alt = alt + z_est[0];
							local_pos.ref_timestamp = t;

							/* initialize projection */
							map_projection_init(lat, lon);
							warnx("init ref: lat=%.7f, lon=%.7f, alt=%.2f", lat, lon, alt);
							mavlink_log_info(mavlink_fd, "[inav] init ref: lat=%.7f, lon=%.7f, alt=%.2f", lat, lon, alt);
						}
					}

					if (ref_inited) {
						/* project GPS lat lon to plane */
						float gps_proj[2];
						map_projection_project(gps.lat * 1e-7, gps.lon * 1e-7, &(gps_proj[0]), &(gps_proj[1]));
						/* calculate correction for position */
						corr_gps[0][0] = gps_proj[0] - x_est[0];
						corr_gps[1][0] = gps_proj[1] - y_est[0];
						corr_gps[2][0] = local_pos.ref_alt - gps.alt * 1e-3 - z_est[0];

						/* calculate correction for velocity */
						if (gps.vel_ned_valid) {
							corr_gps[0][1] = gps.vel_n_m_s - x_est[1];
							corr_gps[1][1] = gps.vel_e_m_s - y_est[1];
							corr_gps[2][1] = gps.vel_d_m_s - z_est[1];

						} else {
							corr_gps[0][1] = 0.0f;
							corr_gps[1][1] = 0.0f;
							corr_gps[2][1] = 0.0f;
						}

						w_gps_xy = 1.0f / fmaxf(1.0f, gps.eph_m);
						w_gps_z = 1.0f / fmaxf(1.0f, gps.epv_m);
					}

				} else {
					/* no GPS lock */
					memset(corr_gps, 0, sizeof(corr_gps));
					ref_init_start = 0;
				}

				gps_updates++;
			}
		}

		/* check for timeout on FLOW topic */
		if ((flow_valid || sonar_valid) && t > flow.timestamp + flow_topic_timeout) {
			flow_valid = false;
			sonar_valid = false;
			warnx("FLOW timeout");
			mavlink_log_info(mavlink_fd, "[inav] FLOW timeout");
		}

		/* check for timeout on GPS topic */
		if (gps_valid && t > gps.timestamp_position + gps_topic_timeout) {
			gps_valid = false;
			warnx("GPS timeout");
			mavlink_log_info(mavlink_fd, "[inav] GPS timeout");
		}

		/* check for sonar measurement timeout */
		if (sonar_valid && t > sonar_time + sonar_timeout) {
			corr_sonar = 0.0f;
			sonar_valid = false;
		}

		float dt = t_prev > 0 ? (t - t_prev) / 1000000.0f : 0.0f;
		t_prev = t;

		/* use GPS if it's valid and reference position initialized */
		bool use_gps_xy = ref_inited && gps_valid && params.w_xy_gps_p > MIN_VALID_W;
		bool use_gps_z = ref_inited && gps_valid && params.w_z_gps_p > MIN_VALID_W;
		/* use flow if it's valid and (accurate or no GPS available) */
		bool use_flow = flow_valid && (flow_accurate || !use_gps_xy);

		/* try to estimate position during some time after position sources lost */
		if (use_gps_xy || use_flow) {
			xy_src_time = t;
		}

		bool can_estimate_xy = (t < xy_src_time + xy_src_timeout);

		bool dist_bottom_valid = (t < sonar_valid_time + sonar_valid_timeout);

		if (dist_bottom_valid) {
			/* surface distance prediction */
			surface_offset += surface_offset_rate * dt;

			/* surface distance correction */
			if (sonar_valid) {
				surface_offset_rate -= corr_sonar * 0.5f * params.w_z_sonar * params.w_z_sonar * dt;
				surface_offset -= corr_sonar * params.w_z_sonar * dt;
			}
		}

		float w_xy_gps_p = params.w_xy_gps_p * w_gps_xy;
		float w_xy_gps_v = params.w_xy_gps_v * w_gps_xy;
		float w_z_gps_p = params.w_z_gps_p * w_gps_z;

		/* reduce GPS weight if optical flow is good */
		if (use_flow && flow_accurate) {
			w_xy_gps_p *= params.w_gps_flow;
			w_xy_gps_v *= params.w_gps_flow;
		}

		/* baro offset correction */
		if (use_gps_z) {
			float offs_corr = corr_gps[2][0] * w_z_gps_p * dt;
			baro_offset += offs_corr;
			baro_counter += offs_corr;
		}

		/* accelerometer bias correction */
		float accel_bias_corr[3] = { 0.0f, 0.0f, 0.0f };

		if (use_gps_xy) {
			accel_bias_corr[0] -= corr_gps[0][0] * w_xy_gps_p * w_xy_gps_p;
			accel_bias_corr[0] -= corr_gps[0][1] * w_xy_gps_v;
			accel_bias_corr[1] -= corr_gps[1][0] * w_xy_gps_p * w_xy_gps_p;
			accel_bias_corr[1] -= corr_gps[1][1] * w_xy_gps_v;
		}

		if (use_gps_z) {
			accel_bias_corr[2] -= corr_gps[2][0] * w_z_gps_p * w_z_gps_p;
		}

		if (use_flow) {
			accel_bias_corr[0] -= corr_flow[0] * params.w_xy_flow;
			accel_bias_corr[1] -= corr_flow[1] * params.w_xy_flow;
		}

		accel_bias_corr[2] -= corr_baro * params.w_z_baro * params.w_z_baro;

		/* transform error vector from NED frame to body frame */
		for (int i = 0; i < 3; i++) {
			float c = 0.0f;

			for (int j = 0; j < 3; j++) {
				c += att.R[j][i] * accel_bias_corr[j];
			}

			acc_bias[i] += c * params.w_acc_bias * dt;
		}

		/* inertial filter prediction for altitude */
		inertial_filter_predict(dt, z_est);

		/* inertial filter correction for altitude */
		inertial_filter_correct(corr_baro, dt, z_est, 0, params.w_z_baro);
		inertial_filter_correct(corr_gps[2][0], dt, z_est, 0, w_z_gps_p);
		inertial_filter_correct(corr_acc[2], dt, z_est, 2, params.w_z_acc);

		if (can_estimate_xy) {
			/* inertial filter prediction for position */
			inertial_filter_predict(dt, x_est);
			inertial_filter_predict(dt, y_est);

			if (!isfinite(x_est[0]) || !isfinite(y_est[0])) {
				warnx("BAD ESTIMATE AFTER PREDICTION %.6f x: %.3f %.3f %.3f y: %.3f %.3f %.3f", dt, x_est[0], x_est[1], x_est[2], y_est[0], y_est[1], y_est[2]);
				thread_should_exit = true;
			}

			/* inertial filter correction for position */
			inertial_filter_correct(corr_acc[0], dt, x_est, 2, params.w_xy_acc);
			inertial_filter_correct(corr_acc[1], dt, y_est, 2, params.w_xy_acc);

			if (use_flow) {
				inertial_filter_correct(corr_flow[0], dt, x_est, 1, params.w_xy_flow * w_flow);
				inertial_filter_correct(corr_flow[1], dt, y_est, 1, params.w_xy_flow * w_flow);
			}

			if (use_gps_xy) {
				inertial_filter_correct(corr_gps[0][0], dt, x_est, 0, w_xy_gps_p);
				inertial_filter_correct(corr_gps[1][0], dt, y_est, 0, w_xy_gps_v);

				if (gps.vel_ned_valid && t < gps.timestamp_velocity + gps_topic_timeout) {
					inertial_filter_correct(corr_gps[0][1], dt, x_est, 1, w_xy_gps_v);
					inertial_filter_correct(corr_gps[1][1], dt, y_est, 1, w_xy_gps_v);
				}
			}

			if (!isfinite(x_est[0]) || !isfinite(y_est[0])) {
				warnx("BAD ESTIMATE AFTER CORRECTION dt: %.6f x: %.3f %.3f %.3f y: %.3f %.3f %.3f", dt, x_est[0], x_est[1], x_est[2], y_est[0], y_est[1], y_est[2]);
				warnx("BAD ESTIMATE AFTER CORRECTION acc: %.3f %.3f gps x: %.3f %.3f gps y: %.3f %.3f", corr_acc[0], corr_acc[1], corr_gps[0][0], corr_gps[0][1], corr_gps[1][0], corr_gps[1][1]);
				thread_should_exit = true;
			}
		}

		/* detect land */
		alt_avg += (- z_est[0] - alt_avg) * dt / params.land_t;
		float alt_disp2 = - z_est[0] - alt_avg;
		alt_disp2 = alt_disp2 * alt_disp2;
		float land_disp2 = params.land_disp * params.land_disp;
		/* get actual thrust output */
		float thrust = armed.armed ? actuator.control[3] : 0.0f;

		if (landed) {
			if (alt_disp2 > land_disp2 && thrust > params.land_thr) {
				landed = false;
				landed_time = 0;
			}

		} else {
			if (alt_disp2 < land_disp2 && thrust < params.land_thr) {
				if (landed_time == 0) {
					landed_time = t;    // land detected first time

				} else {
					if (t > landed_time + params.land_t * 1000000.0f) {
						landed = true;
						landed_time = 0;
					}
				}

			} else {
				landed_time = 0;
			}
		}

		if (verbose_mode) {
			/* print updates rate */
			if (t > updates_counter_start + updates_counter_len) {
				float updates_dt = (t - updates_counter_start) * 0.000001f;
				warnx(
					"updates rate: accelerometer = %.1f/s, baro = %.1f/s, gps = %.1f/s, attitude = %.1f/s, flow = %.1f/s",
					accel_updates / updates_dt,
					baro_updates / updates_dt,
					gps_updates / updates_dt,
					attitude_updates / updates_dt,
					flow_updates / updates_dt);
				updates_counter_start = t;
				accel_updates = 0;
				baro_updates = 0;
				gps_updates = 0;
				attitude_updates = 0;
				flow_updates = 0;
			}
		}

		if (t > pub_last + pub_interval) {
			pub_last = t;
			/* publish local position */
			local_pos.xy_valid = can_estimate_xy && use_gps_xy;
			local_pos.v_xy_valid = can_estimate_xy;
			local_pos.xy_global = local_pos.xy_valid && use_gps_xy;
			local_pos.z_global = local_pos.z_valid && use_gps_z;
			local_pos.x = x_est[0];
			local_pos.vx = x_est[1];
			local_pos.y = y_est[0];
			local_pos.vy = y_est[1];
			local_pos.z = z_est[0];
			local_pos.vz = z_est[1];
			local_pos.landed = landed;
			local_pos.yaw = att.yaw;
			local_pos.dist_bottom_valid = dist_bottom_valid;

			if (local_pos.dist_bottom_valid) {
				local_pos.dist_bottom = -z_est[0] - surface_offset;
				local_pos.dist_bottom_rate = -z_est[1] - surface_offset_rate;
			}

			local_pos.timestamp = t;

			orb_publish(ORB_ID(vehicle_local_position), vehicle_local_position_pub, &local_pos);

			/* publish global position */
			global_pos.valid = local_pos.xy_global;

			if (local_pos.xy_global) {
				double est_lat, est_lon;
				map_projection_reproject(local_pos.x, local_pos.y, &est_lat, &est_lon);
				global_pos.lat = (int32_t)(est_lat * 1e7);
				global_pos.lon = (int32_t)(est_lon * 1e7);
				global_pos.time_gps_usec = gps.time_gps_usec;
			}

			/* set valid values even if position is not valid */
			if (local_pos.v_xy_valid) {
				global_pos.vx = local_pos.vx;
				global_pos.vy = local_pos.vy;
			}

			if (local_pos.z_valid) {
				global_pos.relative_alt = -local_pos.z;
			}

			if (local_pos.z_global) {
				global_pos.alt = local_pos.ref_alt - local_pos.z;
			}

			if (local_pos.v_z_valid) {
				global_pos.vz = local_pos.vz;
			}

			global_pos.yaw = local_pos.yaw;

			global_pos.timestamp = t;

			orb_publish(ORB_ID(vehicle_global_position), vehicle_global_position_pub, &global_pos);
		}
	}

	warnx("stopped");
	mavlink_log_info(mavlink_fd, "[inav] stopped");
	thread_running = false;
	return 0;
}<|MERGE_RESOLUTION|>--- conflicted
+++ resolved
@@ -413,13 +413,8 @@
 					accel_updates++;
 				}
 
-<<<<<<< HEAD
 				if (sensor.baro_counter != baro_counter) {
-					baro_corr = - sensor.baro_alt_meter - z_est[0];
-=======
-				if (sensor.baro_counter > baro_counter) {
 					corr_baro = baro_offset - sensor.baro_alt_meter - z_est[0];
->>>>>>> 98ebcb62
 					baro_counter = sensor.baro_counter;
 					baro_updates++;
 				}
