--- conflicted
+++ resolved
@@ -63,15 +63,10 @@
 /* main state machine */
 typedef enum {
 	MAIN_STATE_MANUAL = 0,
-<<<<<<< HEAD
-	MAIN_STATE_ACRO,
-	MAIN_STATE_SEATBELT,
-	MAIN_STATE_EASY,
-=======
 	MAIN_STATE_ALTCTL,
 	MAIN_STATE_POSCTL,
->>>>>>> b250e28a
 	MAIN_STATE_AUTO,
+	MAIN_STATE_ACRO,
 	MAIN_STATE_MAX
 } main_state_t;
 
@@ -101,38 +96,6 @@
 	FAILSAFE_STATE_MAX
 } failsafe_state_t;
 
-<<<<<<< HEAD
-typedef enum {
-	MODE_SWITCH_MANUAL = 0,
-	MODE_SWITCH_ASSISTED,
-	MODE_SWITCH_AUTO
-} mode_switch_pos_t;
-
-typedef enum {
-	ASSISTED_SWITCH_SEATBELT = 0,
-	ASSISTED_SWITCH_EASY
-} assisted_switch_pos_t;
-
-typedef enum {
-	RETURN_SWITCH_NONE = 0,
-	RETURN_SWITCH_NORMAL,
-	RETURN_SWITCH_RETURN
-} return_switch_pos_t;
-
-typedef enum {
-	MISSION_SWITCH_NONE = 0,
-	MISSION_SWITCH_LOITER,
-	MISSION_SWITCH_MISSION
-} mission_switch_pos_t;
-
-typedef enum {
-	ACRO_SWITCH_NONE = 0,
-	ACRO_SWITCH_NORMAL,
-	ACRO_SWITCH_ACRO
-} acro_switch_pos_t;
-
-=======
->>>>>>> b250e28a
 enum VEHICLE_MODE_FLAG {
 	VEHICLE_MODE_FLAG_SAFETY_ARMED = 128,
 	VEHICLE_MODE_FLAG_MANUAL_INPUT_ENABLED = 64,
@@ -204,15 +167,6 @@
 
 	bool is_rotary_wing;
 
-<<<<<<< HEAD
-	mode_switch_pos_t mode_switch;
-	return_switch_pos_t return_switch;
-	assisted_switch_pos_t assisted_switch;
-	mission_switch_pos_t mission_switch;
-	acro_switch_pos_t acro_switch;
-
-=======
->>>>>>> b250e28a
 	bool condition_battery_voltage_valid;
 	bool condition_system_in_air_restore;	/**< true if we can restore in mid air */
 	bool condition_system_sensors_initialized;
